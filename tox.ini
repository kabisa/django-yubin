--- conflicted
+++ resolved
@@ -1,34 +1,5 @@
 [tox]
 envlist =
-<<<<<<< HEAD
-    py36-dj22
-    py37-dj22
-    py38-dj22
-    py36-dj30
-    py37-dj30
-    py38-dj30
-    py36-dj31
-    py37-dj31
-    py38-dj31
-=======
-    py27-dj19
-    py34-dj19
-    py35-dj19
-    py27-dj110
-    py34-dj110
-    py35-dj110
-    py27-dj111
-    py34-dj111
-    py35-dj111
-    py36-dj111
-    py34-dj20
-    py35-dj20
-    py36-dj20
-    py37-dj20
-    py35-dj21
-    py36-dj21
-    py37-dj21
-    py35-dj22
     py36-dj22
     py37-dj22
     py38-dj22
@@ -45,27 +16,16 @@
     py37-dj32
     py38-dj32
     py39-dj32
->>>>>>> ebb5ba5b
 skip_missing_interpreters = true
 
 [testenv]
 deps =
     coverage
     coveralls
-<<<<<<< HEAD
     dj22: Django>=2.2.8,<3.0
-    dj30: Django>=3.0,<3.2
-=======
-    dj19: Django>=1.9,<1.10
-    dj110: Django>=1.10,<1.11
-    dj111: Django>=1.11,<2.0
-    dj20: Django>=2.0,<2.1
-    dj21: Django>=2.1,<2.2
-    dj22: Django>=2.2,<2.3
     dj30: Django>=3.0,<3.1
     dj31: Django>=3.1,<3.2
-    dj32: Django>=3.1,<3.2
->>>>>>> ebb5ba5b
+    dj32: Django>=3.2,<4
 commands=
     coverage run --rcfile={toxinidir}/.coveragerc {toxinidir}/setup.py test
 	coverage report --omit=*test*