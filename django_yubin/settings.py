from django.conf import settings


# Provide a way of temporarily pausing the sending of mail.
PAUSE_SEND = getattr(settings, "MAILER_PAUSE_SEND", False)

# Real backend to send emails.
USE_BACKEND = getattr(settings, 'MAILER_USE_BACKEND', 'django.core.mail.backends.smtp.EmailBackend')

# When MAILER_TEST_MODE is True, recipient addresses of all messages are replaced with
# the email addresses set in MAILER_TEST_EMAIL before being sent
MAILER_TEST_MODE = getattr(settings, "MAILER_TEST_MODE", False)
MAILER_TEST_EMAIL = getattr(settings, "MAILER_TEST_EMAIL", '')

<<<<<<< HEAD
# If there are emails to be enqueued or sent for more than x minutes, HealthCheck will mark an error
MAILER_HC_QUEUED_LIMIT_OLD = getattr(settings, "MAILER_HC_QUEUED_LIMIT_OLD", 30)
=======
MAILER_HC_QUEUED_LIMIT_OLD = getattr(settings, "MAILER_HC_QUEUED_LIMIT_OLD", 30)

# Tuple of strings with the fields to use in ``admin.Message.search_fields``
# attribute.
MAILER_MESSAGE_SEARCH_FIELDS = getattr(
    settings,
    "MAILER_MESSAGE_SEARCH_FIELDS",
    ('to_address', 'subject', 'from_address', 'encoded_message'),
)
>>>>>>> ebb5ba5b
<|MERGE_RESOLUTION|>--- conflicted
+++ resolved
@@ -12,10 +12,7 @@
 MAILER_TEST_MODE = getattr(settings, "MAILER_TEST_MODE", False)
 MAILER_TEST_EMAIL = getattr(settings, "MAILER_TEST_EMAIL", '')
 
-<<<<<<< HEAD
 # If there are emails to be enqueued or sent for more than x minutes, HealthCheck will mark an error
-MAILER_HC_QUEUED_LIMIT_OLD = getattr(settings, "MAILER_HC_QUEUED_LIMIT_OLD", 30)
-=======
 MAILER_HC_QUEUED_LIMIT_OLD = getattr(settings, "MAILER_HC_QUEUED_LIMIT_OLD", 30)
 
 # Tuple of strings with the fields to use in ``admin.Message.search_fields``
@@ -24,5 +21,4 @@
     settings,
     "MAILER_MESSAGE_SEARCH_FIELDS",
     ('to_address', 'subject', 'from_address', 'encoded_message'),
-)
->>>>>>> ebb5ba5b
+)