#!/usr/bin/env python
# encoding: utf-8
# ----------------------------------------------------------------------------

from django.conf.urls import url
from django.contrib import admin

try:
    # from django 1.10 and above
    from django.urls import reverse
except ImportError:
    # until django 1.9
    from django.core.urlresolvers import reverse
from django.db import IntegrityError
from django.http import HttpResponse
from django.shortcuts import render
from django.utils.safestring import mark_safe
from django.views.decorators.clickjacking import xframe_options_sameorigin

from django_yubin import models, settings

from .mail_utils import get_attachments, get_attachment


class Message(admin.ModelAdmin):
    def message_link(self, obj):
        url = reverse('admin:mail_detail', args=(obj.id,))
        return mark_safe("""<a href="%s" onclick="return showAddAnotherPopup(this);">show</a>""" % url)

    message_link.allow_tags = True
    message_link.short_description = u'Show'

    list_display = ('from_address', 'to_address', 'subject', 'date_created', 'date_sent', 'message_link')
    list_filter = ('date_created', 'date_sent')
    search_fields = settings.MAILER_MESSAGE_SEARCH_FIELDS
    date_hierarchy = 'date_created'
    ordering = ('-date_created',)
    actions = ['re_send', ]

    def re_send(self, request, queryset):
        """
        Re sends a previus sent e-mail. The messages shouldn't be in the queue and
        is put in the NORMAL priority
        """
        messages_sent = 0
        for selected_mail in queryset:
            qm = models.QueuedMessage(message=selected_mail)
            try:
                qm.save()
                messages_sent += 1
            except IntegrityError:
                self.message_user(request, 'Message %s is already in the queue' % selected_mail.id)
        self.message_user(request, "%s messages had been re-sent" % messages_sent)
    re_send.short_description = 're-send selected emails'

    def get_urls(self):
        urls = super(Message, self).get_urls()
        custom_urls = [
            url(r'^mail/(?P<pk>\d+)/$',
                self.admin_site.admin_view(self.detail_view),
                name='mail_detail'),
            url('^mail/attachment/(?P<pk>\d+)/(?P<firma>[0-9a-f]{32})/$',
                self.admin_site.admin_view(self.download_view),
                name="mail_download"),
            url('^mail/html/(?P<pk>\d+)/$',
                self.admin_site.admin_view(self.html_view),
                name="mail_html"),
        ]
        return custom_urls + urls

    def detail_view(self, request, pk):
        instance = models.Message.objects.get(pk=pk)
        msg = instance.get_message()
        context = {
            "subject": msg.subject,
            "from": msg.from_,
            "to": msg.to,
            "cc": msg.cc,
            "msg_text": "\n".join(msg.text_plain),
<<<<<<< HEAD
            "msg_html": "\n".join(msg.text_html),
=======
            "msg_html": "</br>".join(msg.text_html),
>>>>>>> ebb5ba5b
            "attachments": get_attachments(msg),
            "is_popup": True,
            "object": instance,
        }
        return render(request, "django_yubin/message_detail.html", context)

    def download_view(self, request, pk, firma):
        instance = models.Message.objects.get(pk=pk)
        msg = instance.get_message()
        arx = get_attachment(msg, key=firma)
        response = HttpResponse(content_type=arx.tipus)
        response['Content-Disposition'] = 'filename=' + arx.filename
        response.write(arx.payload)
        return response

    @xframe_options_sameorigin
    def html_view(self, request, pk):
        instance = models.Message.objects.get(pk=pk)
        msg = instance.get_message()
<<<<<<< HEAD
        context = {"msg_html": msg.text_html[0]}
=======
        context = {"msg_html": "</br>".join(msg.text_html)}
>>>>>>> ebb5ba5b
        return render(request, "django_yubin/html_detail.html", context)

    @staticmethod
    def _is_encoding_header(header_name):
        return header_name in ['base64', 'quoted-printable']

    @staticmethod
    def is_encoded(msg, part='html_part'):
        """
        detect whether the part is encoded or not. We'll check for known encoding headers

        :param msg, part:
        :return:
        """
        if part == 'html_part':
            return any(Message._is_encoding_header(header[1]) for header in msg.html_part.part._headers)
        elif part == 'text_part':
            return any(Message._is_encoding_header(header[1]) for header in msg.text_part.part._headers)
        return False


class MessageRelatedModelAdmin(admin.ModelAdmin):
    list_select_related = True

    def message__to_address(self, obj):
        return obj.message.to_address

    message__to_address.admin_order_field = 'message__to_address'

    def message__from_address(self, obj):
        return obj.message.from_address

    message__from_address.admin_order_field = 'message__from_address'

    def message__subject(self, obj):
        return obj.message.subject

    message__subject.admin_order_field = 'message__subject'

    def message__date_created(self, obj):
        return obj.message.date_created

    message__date_created.admin_order_field = 'message__date_created'


class QueuedMessage(MessageRelatedModelAdmin):
    def not_deferred(self, obj):
        return not obj.deferred

    not_deferred.boolean = True
    not_deferred.admin_order_field = 'deferred'

    def message_link(self, obj):
        url = reverse('admin:mail_detail', args=(obj.message.id,))
        return mark_safe("""<a href="%s" onclick="return showAddAnotherPopup(this);">%s</a>""" % (url, obj.message))

    message_link.allow_tags = True
    message_link.short_description = u'Message'

    list_display = ('id', 'message_link', 'message__to_address',
                    'message__from_address', 'message__subject',
                    'message__date_created', 'priority', 'not_deferred')
    list_filter = ('priority', 'deferred')


class Blacklist(admin.ModelAdmin):
    list_display = ('email', 'date_added')


class Log(MessageRelatedModelAdmin):
    def message_link(self, obj):
        url = reverse('admin:mail_detail', args=(obj.message.id,))
        return mark_safe("""<a href="%s" onclick="return showAddAnotherPopup(this);">show</a>""" % url)

    message_link.allow_tags = True
    message_link.short_description = u'Message'

    list_display = ('id', 'result', 'message__to_address', 'message__subject',
                    'date', 'message_link')
    list_filter = ('result',)
    list_display_links = ('id', 'result')


admin.site.register(models.Message, Message)
admin.site.register(models.QueuedMessage, QueuedMessage)
admin.site.register(models.Blacklist, Blacklist)
admin.site.register(models.Log, Log)<|MERGE_RESOLUTION|>--- conflicted
+++ resolved
@@ -77,11 +77,7 @@
             "to": msg.to,
             "cc": msg.cc,
             "msg_text": "\n".join(msg.text_plain),
-<<<<<<< HEAD
-            "msg_html": "\n".join(msg.text_html),
-=======
             "msg_html": "</br>".join(msg.text_html),
->>>>>>> ebb5ba5b
             "attachments": get_attachments(msg),
             "is_popup": True,
             "object": instance,
@@ -101,11 +97,7 @@
     def html_view(self, request, pk):
         instance = models.Message.objects.get(pk=pk)
         msg = instance.get_message()
-<<<<<<< HEAD
-        context = {"msg_html": msg.text_html[0]}
-=======
         context = {"msg_html": "</br>".join(msg.text_html)}
->>>>>>> ebb5ba5b
         return render(request, "django_yubin/html_detail.html", context)
 
     @staticmethod
