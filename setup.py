--- conflicted
+++ resolved
@@ -6,19 +6,9 @@
 
 
 INSTALL_REQUIRES = [
-<<<<<<< HEAD
-    'pyzmail;python_version<"3.6"',
-    'pyzmail36;python_version>="3.6"',
-    'celery>=5.0,<5.1',
-=======
+    'celery>=5.0,<5.3',
     'mail-parser',
-    'lockfile',
     'pytz',
-]
-
-TEST_REQUIREMENTS = [
-    'six'
->>>>>>> ebb5ba5b
 ]
 
 
@@ -28,11 +18,7 @@
 
 setup(
     name='django-yubin',
-<<<<<<< HEAD
     version='2.0.0',
-=======
-    version='1.7.1',
->>>>>>> ebb5ba5b
     description=("A reusable Django app for composing and queueing emails "
                  "django-mailviews + Celery + others"),
     long_description=long_description,
@@ -63,20 +49,9 @@
         'Programming Language :: Python :: 3.8',
         'Programming Language :: Python :: 3.9',
         'Framework :: Django',
-<<<<<<< HEAD
-        'Framework :: Django :: 2.2',
-        'Framework :: Django :: 3.0',
-        'Framework :: Django :: 3.1',
-=======
-        'Framework :: Django :: 1.9',
-        'Framework :: Django :: 1.10',
-        'Framework :: Django :: 1.11',
-        'Framework :: Django :: 2.0',
-        'Framework :: Django :: 2.1',
         'Framework :: Django :: 2.2',
         'Framework :: Django :: 3.0',
         'Framework :: Django :: 3.1',
         'Framework :: Django :: 3.2',
->>>>>>> ebb5ba5b
     ]
 )