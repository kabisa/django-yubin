--- conflicted
+++ resolved
@@ -21,11 +21,7 @@
 
 setup(
     name='django-yubin',
-<<<<<<< HEAD
-    version='0.2.2',
-=======
     version='0.2.3',
->>>>>>> f3220893
     description=("A reusable Django app for composing and queueing emails "
                  "Adds django-mailer2 + django-mailviews + others"),
     long_description=long_description,
